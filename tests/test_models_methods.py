--- conflicted
+++ resolved
@@ -68,6 +68,15 @@
         res = UserTable.va_list_by_pk(self.session, product_id=p.product_id)
         self.assertEqual(res, expected_response)
 
+    def test_va_list_by_pk_fail(self):
+        p = UserTable(**self.p1)
+        self._add_and_test_version(p, 0)
+        p = self.session.query(UserTable).get(p.id)
+        first_version = p.va_id
+        p.col1 = 'test'
+        self.session.commit()
+        with self.assertRaises (LogIdentifyError):
+            res = UserTable.va_list_by_pk(self.session)
 
 class TestDiff(SQLiteTestBase):
     def test_va_diff_basic(self):
@@ -78,7 +87,7 @@
         p.col1 = 'test'
         p._updated_by = '2'
         self.session.commit()
-<<<<<<< HEAD
+
         res = UserTable.va_diff(self.session, va_id=p.va_id)
         self.assertEqual(res, {
             'va_prev_version': 0,
@@ -193,22 +202,8 @@
                 }
             }
         })
-=======
-        res = p.va_list(self.session)
-        self.assertEqual(res, [
-            {'va_id': first_version, 'user_id': None},
-            {'va_id': first_version + 1, 'user_id': None}
-        ])
-
-    def test_va_list_by_pk_fail(self):
-        p = UserTable(**self.p1)
-        self._add_and_test_version(p, 0)
-        p = self.session.query(UserTable).get(p.id)
-        first_version = p.va_id
-        p.col1 = 'test'
-        self.session.commit()
-        with self.assertRaises (LogIdentifyError):
-            res = UserTable.va_list_by_pk(self.session)
+
+
 
 class TestGet(SQLiteTestBase):
     def test_va_get(self):
@@ -227,4 +222,3 @@
         with self.assertRaises (IndexError):
             res = p.va_get(self.session, p.va_id+372)
 
->>>>>>> 1ca3f2b5
