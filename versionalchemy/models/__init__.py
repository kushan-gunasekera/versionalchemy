import logging
from datetime import datetime
import json
from sqlalchemy import Column, Integer, Boolean, DateTime, func
import sqlalchemy as sa
from sqlalchemy.orm.attributes import InstrumentedAttribute

from versionalchemy import utils
from versionalchemy.exceptions import LogTableCreationError, RestoreError
import arrow

log = logging.getLogger(__name__)


class VALogMixin(object):
    """
    A mixin providing the schema for the log table, an append only table which saves old versions
    of rows. An inheriting model must specify the following columns:
      - user_id - a column corresponding to the user that made the specified change
      - 1 or more columns which are a subset of columns in the user table. These columns
      must have a unique constraint on the user table and also be named the same in both tables
    """
    va_id = Column(Integer, primary_key=True, autoincrement=True)
    va_version = Column(Integer, nullable=False, index=True)
    va_deleted = Column(Boolean, nullable=False)
    va_updated_at = Column(DateTime, nullable=False)
    va_data = Column(utils.JSONEncodedDict, nullable=False)  # JSON blob

    @classmethod
    def build_row_dict(cls, ut_row, session, deleted=False, user_id=None, use_dirty=True):
        """
        :param ut_row: the row from the user table
        :param deleted: whether or not the row is deleted
        :param user_id: the user that is performing the update on this row
        :param use_dirty: whether to use the dirty fields from ut_row or not

        :return: a dictionary of key value pairs to be inserted into the archive table
        :rtype: dict
        """
        at_data = {
            'va_deleted': deleted,
            'va_updated_at': datetime.now(),
            'va_data': ut_row._to_dict(utils.get_dialect(session), use_dirty=use_dirty),
        }
        version = cls._latest_version(session, ut_row, use_dirty=use_dirty)
        at_data['va_version'] = 0 if version is None else version + 1
        for col_name in cls._version_col_names:
            at_data[col_name] = utils.get_column_attribute(ut_row, col_name, use_dirty=use_dirty)

        if user_id is not None:
            at_data['user_id'] = user_id

        return at_data

    @classmethod
    def _latest_version(cls, session, row, use_dirty=True):
        """
        :param session: a session instance to execute a select on the log table
        :param row: an instance of the user table row object

        :return: the maximum version ID recorded for the specified row or None if version_id
        has not been inserted
        :rtype: int
        """
        and_clause = \
            utils.generate_and_clause(cls, row, cls._version_col_names, use_dirty=use_dirty)
        result = session.execute(
            sa.select([func.max(cls.va_version)]).
            where(and_clause)
        ).first()
        return None if result is None else result[0]

    @classmethod
    def _validate(cls, engine, *version_cols):
        """
        :param engine: instance of :class:`~sa.engine.Engine`
        :param *version_cols: instances of :class:`~sa.orm.attributes.InstrumentedAttribute` from
        the user table corresponding to the columns that versioning pivots around

        If all of the properties are not met, this function raises :class:`~LogTableCreationError`:
            - all version columns exist in the archive table
            - the python types of the user table and archive table columns are the same
            - a user_id column exists
            - there is a unique constraint on version and the other versioned columns from the
            user table
        """
        cls._version_col_names = set()
        for version_column_ut in version_cols:
            # Make sure all version columns exist on this table
            version_col_name = version_column_ut.key
            version_column_at = getattr(cls, version_col_name, None)
            if not isinstance(version_column_at, sa.orm.attributes.InstrumentedAttribute):
                raise LogTableCreationError(
                    "Log table needs {} column".format(version_col_name)
                )

            # Make sure the type of the user table and log table columns are the same
            version_col_at_t = version_column_at.property.columns[0].type.python_type
            version_col_ut_t = version_column_ut.property.columns[0].type.python_type
            if version_col_at_t != version_col_ut_t:
                raise LogTableCreationError(
                    "Type of column {} must match in log and user table".format(version_col_name)
                )
            cls._version_col_names.add(version_col_name)

        # Ensure user added a user_id column
        # TODO: should user_id column be optional?
        user_id = getattr(cls, 'user_id', None)
        if not isinstance(user_id, sa.orm.attributes.InstrumentedAttribute):
            raise LogTableCreationError(
                "Log table needs user_id column"
            )

        # Check the unique constraint on the versioned columns
        version_col_names = list(cls._version_col_names) + ['va_version']
        if not utils.has_constraint(cls.__tablename__, engine, *version_col_names):
            raise LogTableCreationError(
                "There is no unique contraint on the version columns"
            )


class VAModelMixin(object):
    va_id = Column(Integer, nullable=False, default=0)

    va_ignore_columns = None
    va_version_columns = None

    def updated_by(self, user):
        self._updated_by = user

    @classmethod
    def register(cls, ArchiveTable, engine):
        """
        :param ArchiveTable: the model for the users archive table
        :param engine: the database engine
        :param version_col_names: strings which correspond to columns that versioning will pivot \
            around. These columns must have a unique constraint set on them.
        """
        version_col_names = cls.va_version_columns
        if not version_col_names:
            raise LogTableCreationError('Need to specify version cols in cls.va_version_columns')
        if cls.va_ignore_columns is None:
            cls.va_ignore_columns = set()
        cls.va_ignore_columns.add('va_id')
        version_cols = [getattr(cls, col_name, None) for col_name in version_col_names]

        cls._validate(engine, *version_cols)

        ArchiveTable._validate(engine, *version_cols)
        cls.ArchiveTable = ArchiveTable

    def _to_dict(self, dialect, use_dirty=True):
        """
        :param dialect: a :py:class:`~sqlalchemy.engine.interfaces.Dialect` corresponding to the \
            SQL dialect being used.
        :param use_dirty: whether to make a dict of the fields as they stand, or the fields \
            before the row was updated

        :return: a dictionary of key value pairs representing this row.
        :rtype: dict
        """
        return {
            cn: utils.get_column_attribute(self, c, use_dirty=use_dirty, dialect=dialect)
            for c, cn in utils.get_column_keys_and_names(self)
            if c not in self.va_ignore_columns
        }

    @classmethod
    def _validate(cls, engine, *version_cols):
        version_col_names = set()
        for version_column_ut in version_cols:
            if not isinstance(version_column_ut, sa.orm.attributes.InstrumentedAttribute):
                raise LogTableCreationError(
                    "All version columns must be <sa.orm.attributes.InstrumentedAttribute>"
                )
            version_col_names.add(version_column_ut.key)

        # Check the unique constraint on the versioned columns
        insp = sa.inspect(cls)
        uc = sorted([col.name for col in insp.primary_key]) == sorted(version_col_names)
        if not (uc or utils.has_constraint(cls.__tablename__, engine, *version_col_names)):
            raise LogTableCreationError(
                "There is no unique contraint on the version columns"
            )

    def version(self, session):
        """
        Returns the rows current version. This can only be called after a row has been
        inserted into the table and the session has been flushed. Otherwise this
        method has undefined behavior.
        """
        result = session.execute(
            sa.select([self.ArchiveTable.va_version]).
            where(self.ArchiveTable.va_id == self.va_id)
        ).first()
        return result[0]

    def va_list(cls, session, id):
        if id is not None:
            return utils.result_to_dict(session.execute(
                sa.select([cls.ArchiveTable.va_id, cls.ArchiveTable.user_id])
                .where(cls.ArchiveTable.id == id)
            ))

    @classmethod
    def va_get(cls, session, va_id):
        if va_id is not None:
            result = utils.result_to_dict(session.execute(
                    sa.select({cls.ArchiveTable.va_id, cls.ArchiveTable.va_data})
                    .where(cls.ArchiveTable.va_id == va_id)
                    )
                )[0]
            historicObject = result['va_data']
            historicObject['va_id'] = result['va_id']
            return historicObject

    @classmethod
    def va_restore(cls, session, va_id):
        vals = cls.va_get(session, va_id)
        row = session.query(cls).get(vals['id'])
        values = {}
        for col_name, model_column in cls.__dict__.items():
            if type(model_column) is not InstrumentedAttribute:
                continue
            if col_name in vals:
                values[col_name] = vals.get(col_name)
                if values[col_name] is not None and getattr(cls, col_name).type.python_type is datetime:
                    values[col_name] = arrow.get(vals[col_name]).datetime
            else:
                if model_column.nullable:
                    values[col_name] = None
                    log.warning("Model '{}' has new column '{}' which has no default, using NULL".format(
                        cls.__name__, col_name))
                else:
                    raise RestoreError(
                        ("We does not support non-nullable values that were added in new version of model"
                         "'{}'. New column is '{}', please mark it as nullable to be able to restore").format(
                            cls.__name__, col_name))

        for col_name, col_value in values.items():
            setattr(row, col_name, col_value)
        session.flush()
        session.commit()

<<<<<<< HEAD
    def va_diff(cls, session, va_id):
        if va_id < 1:
            print("This is the only version")
            return {}
        this_row = cls.va_get(session, va_id)
        prev_row = cls.va_get(session, va_id-1)
        print(type(prev_row))
        print(this_row)
        changes = utils.compare_dicts(prev_row, this_row)
        print(changes)
=======

>>>>>>> c65bcde6
<|MERGE_RESOLUTION|>--- conflicted
+++ resolved
@@ -242,17 +242,25 @@
         session.flush()
         session.commit()
 
-<<<<<<< HEAD
     def va_diff(cls, session, va_id):
         if va_id < 1:
             print("This is the only version")
             return {}
         this_row = cls.va_get(session, va_id)
+        user_id = utils.result_to_dict(session.execute(
+                    sa.select({cls.ArchiveTable.user_id})
+                    .where(cls.ArchiveTable.va_id == va_id)
+                    )
+                )[0]['user_id']
         prev_row = cls.va_get(session, va_id-1)
-        print(type(prev_row))
-        print(this_row)
+
         changes = utils.compare_dicts(prev_row, this_row)
-        print(changes)
-=======
-
->>>>>>> c65bcde6
+        changes.pop('va_id')
+
+        return {
+            'va_prev_version' : va_id-1,
+            'va_version': va_id,
+            'user_id': user_id,
+            'change': changes
+        }
+
